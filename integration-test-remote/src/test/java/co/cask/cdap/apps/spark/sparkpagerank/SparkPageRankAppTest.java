--- conflicted
+++ resolved
@@ -122,14 +122,9 @@
     Assert.assertTrue(serviceManager.isRunning());
 
     // Start Spark Page Rank and await completion
-<<<<<<< HEAD
     SparkManager pageRankManager = applicationManager.getSparkManager(PAGE_RANK_PROGRAM.getEntityName());
-    pageRankManager.start();
-=======
-    SparkManager pageRankManager = applicationManager.getSparkManager(PAGE_RANK_PROGRAM.getId());
     Map<String, String> runtimeArgs = ImmutableMap.of("task.client.system.resources.memory", "1024");
     pageRankManager.start(runtimeArgs);
->>>>>>> de301daf
 
     // wait until the spark program is running or completes. It completes too fast on standalone to rely on
     // programManager#waitForStatus(true, ...)
