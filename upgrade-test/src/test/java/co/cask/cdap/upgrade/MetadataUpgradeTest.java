/*
 * Copyright © 2016 Cask Data, Inc.
 *
 * Licensed under the Apache License, Version 2.0 (the "License"); you may not
 * use this file except in compliance with the License. You may obtain a copy of
 * the License at
 *
 * http://www.apache.org/licenses/LICENSE-2.0
 *
 * Unless required by applicable law or agreed to in writing, software
 * distributed under the License is distributed on an "AS IS" BASIS, WITHOUT
 * WARRANTIES OR CONDITIONS OF ANY KIND, either express or implied. See the
 * License for the specific language governing permissions and limitations under
 * the License.
 */

package co.cask.cdap.upgrade;

import co.cask.cdap.client.MetadataClient;
import co.cask.cdap.examples.purchase.PurchaseApp;
import co.cask.cdap.examples.purchase.PurchaseHistoryBuilder;
import co.cask.cdap.proto.Id;
import co.cask.cdap.proto.ProgramType;
import co.cask.cdap.proto.metadata.MetadataRecord;
import co.cask.cdap.proto.metadata.MetadataScope;
import co.cask.cdap.proto.metadata.MetadataSearchResultRecord;
import co.cask.cdap.proto.metadata.MetadataSearchTargetType;
import com.google.common.collect.ImmutableMap;
import com.google.common.collect.ImmutableSet;
import org.junit.Assert;

import java.util.Map;
import java.util.Set;

/**
 * Upgrade tests for metadata
 */
public class MetadataUpgradeTest extends UpgradeTestBase {

  private static final Id.Application PURCHASE_APP = Id.Application.from(Id.Namespace.DEFAULT, PurchaseApp.APP_NAME);
  private static final Id.Program PURCHASE_HISTORY_BUILDER =
    Id.Program.from(PURCHASE_APP, ProgramType.MAPREDUCE, PurchaseHistoryBuilder.class.getSimpleName());
  private static final Id.Stream PURCHASE_STREAM = Id.Stream.from(Id.Namespace.DEFAULT, "purchaseStream");
  private static final Id.DatasetInstance PURCHASE_STORE = Id.DatasetInstance.from(Id.Namespace.DEFAULT, "history");
  private static final Map<String, String> EMPTY_PROPERTIES = ImmutableMap.of();
  private static final Map<String, String> APP_PROPERTIES = ImmutableMap.of("env", "prod");
  private static final Set<MetadataRecord> EXPECTED_APP_METADATA = ImmutableSet.of(
    new MetadataRecord(PURCHASE_APP, APP_PROPERTIES, ImmutableSet.<String>of())
  );
  private static final Set<String> STREAM_TAGS = ImmutableSet.of("input");
  private static final Set<MetadataRecord> EXPECTED_STREAM_METADATA = ImmutableSet.of(
    new MetadataRecord(PURCHASE_STREAM, EMPTY_PROPERTIES, STREAM_TAGS)
  );
  private static final Set<String> MR_TAGS = ImmutableSet.of("processing");
  private static final Set<MetadataRecord> EXPECTED_MR_METADATA = ImmutableSet.of(
    new MetadataRecord(PURCHASE_HISTORY_BUILDER, EMPTY_PROPERTIES, MR_TAGS)
  );
  private static final Set<String> DS_TAGS = ImmutableSet.of("output");
  private static final Set<MetadataRecord> EXPECTED_DS_METADATA = ImmutableSet.of(
    new MetadataRecord(PURCHASE_STORE, EMPTY_PROPERTIES, DS_TAGS)
  );

  private final MetadataClient metadataClient;

  public MetadataUpgradeTest() {
    this.metadataClient = new MetadataClient(getClientConfig(), getRestClient());
  }

  @Override
  protected void preStage() throws Exception {
    deployApplication(PurchaseApp.class);
    // Add some metadata
    metadataClient.addProperties(PURCHASE_APP, APP_PROPERTIES);
    Assert.assertEquals(EXPECTED_APP_METADATA, metadataClient.getMetadata(PURCHASE_APP));

    metadataClient.addTags(PURCHASE_STREAM, STREAM_TAGS);
    Assert.assertEquals(EXPECTED_STREAM_METADATA, metadataClient.getMetadata(PURCHASE_STREAM));

    metadataClient.addTags(PURCHASE_HISTORY_BUILDER, MR_TAGS);
    Assert.assertEquals(EXPECTED_MR_METADATA, metadataClient.getMetadata(PURCHASE_HISTORY_BUILDER));

    metadataClient.addTags(PURCHASE_STORE, DS_TAGS);
    Assert.assertEquals(EXPECTED_DS_METADATA, metadataClient.getMetadata(PURCHASE_STORE));
  }

  @Override
  protected void postStage() throws Exception {
    Assert.assertTrue("PurchaseApp must exist after upgrade.", getApplicationClient().exists(PURCHASE_APP));
    // verify user metadata added prior to upgrade
    Assert.assertEquals(EXPECTED_APP_METADATA, metadataClient.getMetadata(PURCHASE_APP, MetadataScope.USER));
    Assert.assertEquals(EXPECTED_STREAM_METADATA, metadataClient.getMetadata(PURCHASE_STREAM, MetadataScope.USER));
    Assert.assertEquals(EXPECTED_MR_METADATA, metadataClient.getMetadata(PURCHASE_HISTORY_BUILDER, MetadataScope.USER));
    Assert.assertEquals(EXPECTED_DS_METADATA, metadataClient.getMetadata(PURCHASE_STORE, MetadataScope.USER));
    // verify search using user metadata added prior to upgrade
    Assert.assertEquals(
      ImmutableSet.of(new MetadataSearchResultRecord(PURCHASE_APP)),
      metadataClient.searchMetadata(Id.Namespace.DEFAULT, "env:prod", null)
    );
    Assert.assertEquals(
      ImmutableSet.of(
        new MetadataSearchResultRecord(PURCHASE_STREAM)
      ),
      metadataClient.searchMetadata(Id.Namespace.DEFAULT, "input", null)
    );
    Assert.assertEquals(
      ImmutableSet.of(
        new MetadataSearchResultRecord(PURCHASE_HISTORY_BUILDER)
      ),
      metadataClient.searchMetadata(Id.Namespace.DEFAULT, "process*", MetadataSearchTargetType.PROGRAM)
    );
    Assert.assertEquals(
      ImmutableSet.of(
        new MetadataSearchResultRecord(PURCHASE_STORE)
      ),
      metadataClient.searchMetadata(Id.Namespace.DEFAULT, "output", MetadataSearchTargetType.ALL)
    );

<<<<<<< HEAD
=======
    // assert that system metadata is empty
>>>>>>> 11072c08
    Assert.assertEquals(
      ImmutableSet.of(new MetadataRecord(PURCHASE_APP, MetadataScope.SYSTEM)),
      metadataClient.getMetadata(PURCHASE_APP, MetadataScope.SYSTEM)
    );
    Assert.assertEquals(
      ImmutableSet.of(new MetadataRecord(PURCHASE_STREAM, MetadataScope.SYSTEM)),
      metadataClient.getMetadata(PURCHASE_STREAM, MetadataScope.SYSTEM)
    );
    Assert.assertEquals(
      ImmutableSet.of(new MetadataRecord(PURCHASE_HISTORY_BUILDER, MetadataScope.SYSTEM)),
      metadataClient.getMetadata(PURCHASE_HISTORY_BUILDER, MetadataScope.SYSTEM)
    );
    Assert.assertEquals(
      ImmutableSet.of(new MetadataRecord(PURCHASE_STORE, MetadataScope.SYSTEM)),
      metadataClient.getMetadata(PURCHASE_STORE, MetadataScope.SYSTEM)
    );
  }
}<|MERGE_RESOLUTION|>--- conflicted
+++ resolved
@@ -115,10 +115,7 @@
       metadataClient.searchMetadata(Id.Namespace.DEFAULT, "output", MetadataSearchTargetType.ALL)
     );
 
-<<<<<<< HEAD
-=======
     // assert that system metadata is empty
->>>>>>> 11072c08
     Assert.assertEquals(
       ImmutableSet.of(new MetadataRecord(PURCHASE_APP, MetadataScope.SYSTEM)),
       metadataClient.getMetadata(PURCHASE_APP, MetadataScope.SYSTEM)
