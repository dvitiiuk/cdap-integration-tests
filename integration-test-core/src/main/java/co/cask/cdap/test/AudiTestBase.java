--- conflicted
+++ resolved
@@ -80,11 +80,7 @@
   // avoid logging of HttpRequest's body by default, to avoid verbose logging
   private static final int logBodyLimit = Integer.valueOf(System.getProperty("logRequestBodyLimit", "0"));
   private final RESTClient restClient;
-<<<<<<< HEAD
   protected DisruptorFactory disruptor;
-=======
-  protected Disruptor disruptor;
->>>>>>> 7837d0fd
 
   @After
   public void stopDisruptor() {
@@ -97,11 +93,7 @@
     restClient = new RESTClient(getClientConfig());
     restClient.addListener(createRestClientListener());
 
-<<<<<<< HEAD
     disruptor = new DisruptorFactory();
-=======
-    disruptor = new Disruptor();
->>>>>>> 7837d0fd
   }
 
   // should always use this RESTClient because it has listeners which log upon requests made and responses received.
@@ -146,10 +138,6 @@
 
   protected ClusterDisruptor getClusterDisruptor() {
     if (disruptor.getClusterDisruptor() == null) {
-<<<<<<< HEAD
-=======
-      disruptor.disruptorSetup();
->>>>>>> 7837d0fd
       disruptor.disruptorStart();
     }
     return disruptor.getClusterDisruptor();
