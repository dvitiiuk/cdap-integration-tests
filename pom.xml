<?xml version="1.0" encoding="UTF-8"?>
<!--
  Copyright © 2015-2018 Cask Data, Inc.

  Licensed under the Apache License, Version 2.0 (the "License"); you may not
  use this file except in compliance with the License. You may obtain a copy of
  the License at

  http://www.apache.org/licenses/LICENSE-2.0

  Unless required by applicable law or agreed to in writing, software
  distributed under the License is distributed on an "AS IS" BASIS, WITHOUT
  WARRANTIES OR CONDITIONS OF ANY KIND, either express or implied. See the
  License for the specific language governing permissions and limitations under
  the License.
  -->
<project xmlns="http://maven.apache.org/POM/4.0.0"
         xmlns:xsi="http://www.w3.org/2001/XMLSchema-instance"
         xsi:schemaLocation="http://maven.apache.org/POM/4.0.0 http://maven.apache.org/xsd/maven-4.0.0.xsd">

  <modelVersion>4.0.0</modelVersion>

  <groupId>io.cdap.cdap.test</groupId>
  <artifactId>integration-test</artifactId>
  <name>integration-test</name>
  <version>1.0.0</version>
  <modules>
    <module>integration-test-remote</module>
    <module>integration-test-standalone</module>
    <module>upgrade-test</module>
    <module>long-running-test</module>
    <module>integration-test-core</module>
    <module>perf-test</module>
  </modules>
  <packaging>pom</packaging>

  <properties>
    <project.build.sourceEncoding>UTF-8</project.build.sourceEncoding>
<<<<<<< HEAD
    <cdap.pre.version>6.0.0-SNAPSHOT</cdap.pre.version>
    <cdap.version>6.1.0-SNAPSHOT</cdap.version>
    <cdap.plugin.version>2.3.0-SNAPSHOT</cdap.plugin.version>
=======
    <cdap.pre.version>5.1.2</cdap.pre.version>
    <cdap.version>6.0.0</cdap.version>
    <cdap.plugin.version>2.2.0</cdap.plugin.version>
>>>>>>> e99b1a2e
    <!-- cdap.examples.version is overridden in the pre-stage of upgrade tests -->
    <cdap.examples.version>${cdap.version}</cdap.examples.version>
    <cdap.common.version>0.12.0</cdap.common.version>
    <junit.version>4.12</junit.version>
    <kafka.version>0.8.2.2</kafka.version>
    <snappy.version>1.1.1.7</snappy.version>
    <chaosmonkey.version>0.1.0-SNAPSHOT</chaosmonkey.version>

    <!-- Skip all test cases by default. The different test cases are enabled in the profiles defined below -->
    <skip.remote.test>true</skip.remote.test>
    <skip.standalone.test>true</skip.standalone.test>
    <skip.upgrade.test>true</skip.upgrade.test>
    <skip.performance.test>true</skip.performance.test>
    <skip.long.running.test>true</skip.long.running.test>
  </properties>

  <dependencies>
    <dependency>
      <groupId>com.google.cloud</groupId>
      <artifactId>google-cloud-storage</artifactId>
      <version>1.26.0</version>
    </dependency>
    <dependency>
      <groupId>com.google.cloud</groupId>
      <artifactId>google-cloud-datastore</artifactId>
      <version>1.61.0</version>
    </dependency>
    <dependency>
      <groupId>com.google.guava</groupId>
      <artifactId>guava</artifactId>
      <version>20.0</version>
    </dependency>
    <dependency>
      <groupId>io.cdap.common</groupId>
      <artifactId>common-http</artifactId>
      <version>${cdap.common.version}</version>
    </dependency>
    <dependency>
      <groupId>io.cdap.common</groupId>
      <artifactId>common-cli</artifactId>
      <version>${cdap.common.version}</version>
    </dependency>

    <dependency>
      <groupId>io.cdap.cdap</groupId>
      <artifactId>cdap-api</artifactId>
      <version>${cdap.version}</version>
    </dependency>
    <dependency> <!-- ETLBatchConfig -->
      <groupId>io.cdap.cdap</groupId>
      <artifactId>cdap-data-pipeline</artifactId>
      <version>${cdap.version}</version>
    </dependency>
    <dependency>
      <groupId>io.cdap.cdap</groupId>
      <artifactId>cdap-program-report</artifactId>
      <version>${cdap.version}</version>
    </dependency>
    <dependency>
      <groupId>io.cdap.plugin</groupId>
      <artifactId>core-plugins</artifactId>
      <version>${cdap.plugin.version}</version>
      <exclusions>
        <exclusion>
          <groupId>*</groupId>
          <artifactId>*</artifactId>
        </exclusion>
      </exclusions>
    </dependency>
    <dependency>
      <!-- io.cdap.plugin.common.Constants -->
      <groupId>io.cdap.plugin</groupId>
      <artifactId>hydrator-common</artifactId>
      <version>${cdap.plugin.version}</version>
      <exclusions>
        <exclusion>
          <groupId>*</groupId>
          <artifactId>*</artifactId>
        </exclusion>
      </exclusions>
    </dependency>
    <dependency>
      <groupId>io.cdap.cdap</groupId>
      <artifactId>cdap-common</artifactId>
      <version>${cdap.version}</version>
    </dependency>
    <!-- to test Hydrator Kafka plugins -->
    <dependency>
      <groupId>org.apache.kafka</groupId>
      <artifactId>kafka_2.10</artifactId>
      <version>${kafka.version}</version>
      <exclusions>
        <exclusion>
          <groupId>org.apache.zookeeper</groupId>
          <artifactId>zookeeper</artifactId>
        </exclusion>
      </exclusions>
    </dependency>
    <dependency>
      <groupId>org.xerial.snappy</groupId>
      <artifactId>snappy-java</artifactId>
      <version>${snappy.version}</version>
    </dependency>
    <dependency>
      <groupId>io.cdap.cdap</groupId>
      <artifactId>cdap-integration-test</artifactId>
      <version>${cdap.version}</version>
    </dependency>
    <dependency>
      <groupId>io.cdap.chaosmonkey</groupId>
      <artifactId>chaos-monkey-standalone</artifactId>
      <version>${chaosmonkey.version}</version>
    </dependency>
    <dependency>
      <groupId>io.cdap.chaosmonkey</groupId>
      <artifactId>chaos-monkey-proto</artifactId>
      <version>${chaosmonkey.version}</version>
    </dependency>
    <dependency>
      <groupId>junit</groupId>
      <artifactId>junit</artifactId>
      <version>${junit.version}</version>
    </dependency>
  </dependencies>

  <repositories>
    <repository>
      <id>sonatype</id>
      <url>https://oss.sonatype.org/content/repositories/snapshots/</url>
    </repository>
  </repositories>

  <build>
    <plugins>
      <plugin>
        <groupId>org.apache.maven.plugins</groupId>
        <artifactId>maven-compiler-plugin</artifactId>
        <version>3.1</version>
        <configuration>
          <source>1.8</source>
          <target>1.8</target>
        </configuration>
      </plugin>
      <plugin>
        <groupId>org.apache.maven.plugins</groupId>
        <artifactId>maven-surefire-plugin</artifactId>
        <version>2.18.1</version>
        <configuration>
          <argLine>-Xmx5000m -Djava.awt.headless=true -XX:+UseConcMarkSweepGC -XX:OnOutOfMemoryError="kill -9 %p"</argLine>
          <systemPropertyVariables>
            <java.io.tmpdir>${project.build.directory}</java.io.tmpdir>
            <stage>${upgrade.test.stage}</stage>
            <longrunning.as.upgrade>${longrunning.as.upgrade}</longrunning.as.upgrade>
            <input.state>${input.state}</input.state>
            <output.state>${output.state}</output.state>
          </systemPropertyVariables>
          <forkCount>1</forkCount>
          <reuseForks>false</reuseForks>
          <includes>
            <include>**/*Test.java</include>
            <include>**/*TestSuite.java</include>
          </includes>
        </configuration>
      </plugin>
      <plugin>
        <groupId>org.apache.maven.plugins</groupId>
        <artifactId>maven-checkstyle-plugin</artifactId>
        <version>2.12.1</version>
        <executions>
          <execution>
            <id>validate</id>
            <phase>process-test-classes</phase>
            <configuration>
              <configLocation>checkstyle.xml</configLocation>
              <suppressionsLocation>suppressions.xml</suppressionsLocation>
              <encoding>UTF-8</encoding>
              <consoleOutput>true</consoleOutput>
              <failsOnError>true</failsOnError>
              <includeTestSourceDirectory>true</includeTestSourceDirectory>
            </configuration>
            <goals>
              <goal>check</goal>
            </goals>
          </execution>
        </executions>
        <dependencies>
          <dependency>
            <groupId>com.puppycrawl.tools</groupId>
            <artifactId>checkstyle</artifactId>
            <version>6.19</version>
          </dependency>
        </dependencies>
      </plugin>
      <plugin>
        <groupId>org.apache.rat</groupId>
        <artifactId>apache-rat-plugin</artifactId>
        <version>0.10</version>
        <executions>
          <execution>
            <id>rat-check</id>
            <phase>validate</phase>
            <goals>
              <goal>check</goal>
            </goals>
            <configuration>
              <excludes>
                <exclude>LICENSE*.txt</exclude>
                <exclude>**/Apache-LICENSE-2.0</exclude>
                <exclude>**/*.state</exclude>
                <exclude>**/*.json</exclude>
                <exclude>**/*.csv</exclude>
                <exclude>**/*.conf</exclude>
              </excludes>
            </configuration>
          </execution>
        </executions>
      </plugin>
    </plugins>
  </build>

  <profiles>
    <profile>
      <id>remote-test</id>
      <activation>
        <activeByDefault>true</activeByDefault>
      </activation>
      <properties>
        <skip.remote.test>false</skip.remote.test>
      </properties>
    </profile>

    <profile>
      <id>perf-tests</id>
      <properties>
        <skip.performance.test>false</skip.performance.test>
      </properties>
    </profile>
    <profile>
      <id>standalone-test</id>
      <properties>
        <skip.standalone.test>false</skip.standalone.test>
      </properties>
    </profile>

    <profile>
      <id>upgrade-test-pre</id>
      <properties>
        <cdap.examples.version>${cdap.pre.version}</cdap.examples.version>
        <upgrade>true</upgrade>
        <upgrade.test.stage>PRE</upgrade.test.stage>

        <skip.upgrade.test>false</skip.upgrade.test>
        <skip.long.running.test>false</skip.long.running.test>
        <longrunning.as.upgrade>true</longrunning.as.upgrade>
        <input.state>./upgrade-test.state</input.state>
        <output.state>./upgrade-test.state</output.state>
      </properties>
    </profile>

    <profile>
      <id>upgrade-test-post</id>
      <properties>
        <upgrade>true</upgrade>
        <upgrade.test.stage>POST</upgrade.test.stage>

        <skip.upgrade.test>false</skip.upgrade.test>
        <skip.long.running.test>false</skip.long.running.test>
        <longrunning.as.upgrade>true</longrunning.as.upgrade>
        <input.state>./upgrade-test.state</input.state>
        <output.state>./upgrade-test.state</output.state>
      </properties>
    </profile>

    <profile>
      <id>long-running-test</id>
      <properties>
        <skip.long.running.test>false</skip.long.running.test>
      </properties>
    </profile>
  </profiles>

</project><|MERGE_RESOLUTION|>--- conflicted
+++ resolved
@@ -36,15 +36,9 @@
 
   <properties>
     <project.build.sourceEncoding>UTF-8</project.build.sourceEncoding>
-<<<<<<< HEAD
-    <cdap.pre.version>6.0.0-SNAPSHOT</cdap.pre.version>
+    <cdap.pre.version>6.0.0</cdap.pre.version>
     <cdap.version>6.1.0-SNAPSHOT</cdap.version>
     <cdap.plugin.version>2.3.0-SNAPSHOT</cdap.plugin.version>
-=======
-    <cdap.pre.version>5.1.2</cdap.pre.version>
-    <cdap.version>6.0.0</cdap.version>
-    <cdap.plugin.version>2.2.0</cdap.plugin.version>
->>>>>>> e99b1a2e
     <!-- cdap.examples.version is overridden in the pre-stage of upgrade tests -->
     <cdap.examples.version>${cdap.version}</cdap.examples.version>
     <cdap.common.version>0.12.0</cdap.common.version>
