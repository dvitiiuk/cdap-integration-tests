--- conflicted
+++ resolved
@@ -35,17 +35,10 @@
 
   <properties>
     <project.build.sourceEncoding>UTF-8</project.build.sourceEncoding>
-<<<<<<< HEAD
-    <cdap.pre.version>3.5.0</cdap.pre.version>
+    <cdap.pre.version>3.5.1</cdap.pre.version>
     <cdap.version>4.0.0-SNAPSHOT</cdap.version>
     <hydrator.version>1.5.0-SNAPSHOT</hydrator.version>
     <tracker.version>0.3.0-SNAPSHOT</tracker.version>
-=======
-    <cdap.pre.version>3.5.1</cdap.pre.version>
-    <cdap.version>3.6.1-SNAPSHOT</cdap.version>
-    <hydrator.version>1.4.0</hydrator.version>
-    <tracker.version>0.2.0</tracker.version>
->>>>>>> ab1ee25d
     <!-- cdap.examples.version is overridden in the pre-stage of upgrade tests -->
     <cdap.examples.version>${cdap.version}</cdap.examples.version>
     <junit.version>4.11</junit.version>
