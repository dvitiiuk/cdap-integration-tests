--- conflicted
+++ resolved
@@ -1,6 +1,6 @@
 <?xml version="1.0" encoding="UTF-8"?>
 <!--
-  Copyright © 2015 Cask Data, Inc.
+  Copyright © 2015-2016 Cask Data, Inc.
 
   Licensed under the Apache License, Version 2.0 (the "License"); you may not
   use this file except in compliance with the License. You may obtain a copy of
@@ -35,13 +35,8 @@
 
   <properties>
     <project.build.sourceEncoding>UTF-8</project.build.sourceEncoding>
-<<<<<<< HEAD
+    <cdap.pre.version>3.3.0</cdap.pre.version>
     <cdap.version>3.4.0-SNAPSHOT</cdap.version>
-    <cdap.pre.version>3.3.0</cdap.pre.version>
-=======
-    <cdap.pre.version>3.2.2</cdap.pre.version>
-    <cdap.version>3.3.0</cdap.version>
->>>>>>> 11072c08
     <!-- cdap.examples.version is overridden in the pre-stage of upgrade tests -->
     <cdap.examples.version>${cdap.version}</cdap.examples.version>
     <junit.version>4.11</junit.version>
